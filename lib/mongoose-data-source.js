--- conflicted
+++ resolved
@@ -4,22 +4,10 @@
 
 'use strict';
 
-<<<<<<< HEAD
-    var filter = options.filter;
-    var populationQuery = resolved.populationQuery;
-    var q = options.q;
-    var qFields = options.qFields;
-    var sort = options.sort;
-    var limit = parseInt(options.limit, 10);
-    var skip = parseInt(options.skip, 10);
-    var queryPipe = options.queryPipe;
-    var distinctField = options.distinctField;
-=======
 const _ = require('lodash');
 const Bb = require('bluebird');
 const HTTP_STATUSES = require('http-statuses');
 const { ObjectID } = require('bson').BSONPure;
->>>>>>> c17165e0
 
 class MongooseDataSource {
   constructor(ModelClass) {
@@ -29,7 +17,7 @@
   }
 
   find(options) {
-    const { fields, filter, q, qFields, queryPipe, restrictFields = true, sort } = options;
+    const { fields, filter, q, qFields, queryPipe, restrictFields = true, sort, distinctField } = options;
     const resolved = this._resolveAssociations(fields);
     const { populationQuery } = resolved;
     const limit = parseInt(options.limit, 10);
@@ -39,16 +27,12 @@
     if (!_.isUndefined(qExpr) && qExpr.length > 0) {
       filter.$or = qExpr;
     }
-<<<<<<< HEAD
-    var query = _this.ModelClass.find(filter, distinctField ? undefined : resolved.fields);
-
+    const query = this.ModelClass.find(filter, distinctField ? undefined : resolved.fields);
     if (distinctField) {
       query.distinct(distinctField);
-=======
-    const query = this.ModelClass.find(filter);
+    }
     if (restrictFields) {
       query.select(resolved.fields);
->>>>>>> c17165e0
     }
     if (sort) {
       query.sort(sort);
