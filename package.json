{
  "name": "restifizer-mongoose-ds",
  "version": "0.0.7",
  "description": "Mongoose Data Source for Restifizer",
  "main": "index.js",
  "scripts": {
    "test": "echo \"Error: no test specified\" && exit 1"
  },
  "repository": {
    "type": "git",
    "url": "https://github.com/vedi/restifizer-mongoose-ds.git"
  },
  "keywords": [
    "node.js",
    "rest",
    "restful",
    "restifizer",
    "mongo",
    "mongodb",
    "mongoose",
    "nosql"
  ],
  "dependencies": {
<<<<<<< HEAD
    "bson": "^0.4.20",
=======
    "bluebird": "^3.0.2",
>>>>>>> f84e0c8a
    "http-statuses": "~0.1.x",
    "lodash": "~2.4.1"
  },
  "author": {
    "name": "Fedor Shubin"
  },
  "license": "MIT",
  "readmeFilename": "README.md",
  "bugs": {
    "url": "https://github.com/vedi/restifizer-mongoose-ds/issues"
  },
  "homepage": "https://github.com/vedi/restifizer-mongoose-ds",
  "_id": "restifizer-mongoose-ds@0.0.1",
  "dist": {
    "shasum": "1297c801b1c7ea120e29ddf9a347afc4201bcdc6"
  },
  "_from": "restifizer-mongoose-ds@^0.0.1",
  "_resolved": "https://registry.npmjs.org/restifizer-mongoose-ds/-/restifizer-mongoose-ds-0.0.1.tgz",
  "gitHead": "852ab862040ac55560b3695b26b3c66b32ca0733",
  "_shasum": "8561703b4cfbca3da757867721d78b2594654639"
}<|MERGE_RESOLUTION|>--- conflicted
+++ resolved
@@ -1,6 +1,6 @@
 {
   "name": "restifizer-mongoose-ds",
-  "version": "0.0.7",
+  "version": "0.0.8",
   "description": "Mongoose Data Source for Restifizer",
   "main": "index.js",
   "scripts": {
@@ -21,11 +21,8 @@
     "nosql"
   ],
   "dependencies": {
-<<<<<<< HEAD
+    "bluebird": "^3.0.2",
     "bson": "^0.4.20",
-=======
-    "bluebird": "^3.0.2",
->>>>>>> f84e0c8a
     "http-statuses": "~0.1.x",
     "lodash": "~2.4.1"
   },
